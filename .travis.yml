--- conflicted
+++ resolved
@@ -38,13 +38,8 @@
   - pip install mkdocs
 
 script:
-<<<<<<< HEAD
   - nosetests -vv --with-coverage --cover-package=audioio
-  - docs/build.sh
-=======
-#  - nosetests -vv --with-coverage --cover-package=audioio
   - ./build-docs.sh
->>>>>>> 7df9c9fe
 
 after_success:
   - codecov
